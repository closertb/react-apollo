--- conflicted
+++ resolved
@@ -52,20 +52,14 @@
     "@apollo/react-ssr": "file:../ssr",
     "@apollo/react-testing": "file:../testing",
     "jest": "24.9.0",
-<<<<<<< HEAD
-    "rollup": "1.20.3",
-    "tsc-watch": "3.0.1",
-    "typescript": "3.5.3"
+    "rollup": "1.21.4",
+    "tsc-watch": "3.0.2",
+    "typescript": "3.6.3"
   },
   "files": [
     "lib"
   ],
   "publishConfig": {
     "access": "public"
-=======
-    "rollup": "1.21.4",
-    "tsc-watch": "3.0.2",
-    "typescript": "3.6.3"
->>>>>>> c4c3b5de
   }
 }