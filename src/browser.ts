--- conflicted
+++ resolved
@@ -6,10 +6,5 @@
 export { compose } from 'redux';
 
 // re-exports of close dependencies.
-<<<<<<< HEAD
 export { default as ApolloClient, createNetworkInterface, createBatchingNetworkInterface } from 'apollo-client';
-export { default as gql } from 'graphql-tag'
-=======
-export { default as ApolloClient, createNetworkInterface } from 'apollo-client';
-export { default as gql } from 'graphql-tag';
->>>>>>> 01b8b10d
+export { default as gql } from 'graphql-tag';