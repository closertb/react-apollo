--- conflicted
+++ resolved
@@ -140,13 +140,8 @@
     "rollup-plugin-filesize": "^6.0.0",
     "rollup-plugin-invariant": "^0.1.2",
     "rollup-plugin-node-resolve": "3.4.0",
-<<<<<<< HEAD
     "rollup-plugin-typescript2": "^0.18.1",
-    "rollup-plugin-uglify": "6.0.1",
-=======
-    "rollup-plugin-replace": "2.1.0",
     "rollup-plugin-uglify": "6.0.2",
->>>>>>> 3d3b08cc
     "ts-jest": "23.10.5",
     "tslint": "5.12.1",
     "typescript": "3.1.6",
