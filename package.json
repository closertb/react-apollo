{
  "name": "react-apollo",
  "version": "2.5.0-rc.3",
  "author": "opensource@apollographql.com",
  "private": true,
  "description": "React data container for Apollo Client",
  "keywords": [
    "apollo",
    "graphql",
    "react"
  ],
  "license": "MIT",
  "main": "lib/react-apollo.cjs.js",
  "module": "lib/react-apollo.esm.js",
  "react-native": {
    "react-dom/server": false
  },
  "typings": "lib/index.d.ts",
  "repository": {
    "type": "git",
    "url": "apollographql/react-apollo"
  },
  "scripts": {
    "compile": "tsc -p ./tsconfig.cjs.json",
    "danger": "danger run --verbose",
    "deploy": "cd lib && npm publish --tag next",
    "filesize": "bundlesize",
    "jest": "jest --runInBand --coverage",
    "lint": "tslint --project tsconfig.json --config tslint.json",
    "lint-staged": "lint-staged",
    "lint:fix": "npm run prettier && tslint 'src/*.ts*' --project tsconfig.json --fix",
    "postcompile": "rollup -c  && ./scripts/prepare-package.sh",
    "precompile": "rimraf lib",
    "predeploy": "npm run compile",
    "prefilesize": "npm run compile",
    "prettier": "prettier --write \"./**/*.{js,jsx,ts*,md,graphql,json}\"",
    "test": "npm run lint && npm run type-check && npm run jest",
    "test-examples": ". ./test-examples.sh",
    "test-preact": "jest --config ./jest.preact.config.json --runInBand",
    "test-watch": "jest --watch",
    "test:compiled": "npm run test:compiled:cjs && npm run test:compiled:umd",
    "test:compiled:cjs": "jest --config jest.cjs.config.js --runInBand",
    "test:compiled:umd": "jest --config jest.umd.config.js --runInBand",
    "type-check": "tsc --project tsconfig.json --noEmit ",
    "watch": "tsc-watch --onSuccess \"npm run postcompile\""
  },
  "babel": {
    "presets": [
      "env"
    ]
  },
  "bundlesize": [
    {
      "path": "./dist/bundlesize.js",
      "maxSize": "6.4 KB"
    }
  ],
  "jest": {
    "testEnvironment": "jsdom",
    "transform": {
      "^.+\\.tsx?$": "ts-jest",
      "^.+\\.jsx?$": "babel-jest"
    },
    "moduleFileExtensions": [
      "ts",
      "tsx",
      "js",
      "json"
    ],
    "modulePathIgnorePatterns": [
      "<rootDir>/examples",
      "<rootDir>/test/typescript-usage.tsx",
      "<rootDir>/test/fail-no-entry-point.js"
    ],
    "projects": [
      "<rootDir>"
    ],
    "testRegex": "(/test/(?!test-utils\b)\b.*|\\.(test|spec))\\.(ts|tsx|js)$",
    "setupFiles": [
      "<rootDir>/test/test-utils/setup.ts"
    ]
  },
  "prettier": {
    "printWidth": 100,
    "singleQuote": true,
    "semi": true,
    "trailingComma": "all"
  },
  "peerDependencies": {
    "apollo-client": "^2.5.0-rc.3",
    "react": "^15.0.0 || ^16.0.0",
    "react-dom": "^15.0.0 || ^16.0.0",
    "graphql": "^0.11.0 || ^0.12.0 || ^0.13.0 || ^14.0.0"
  },
  "sideEffects": false,
  "devDependencies": {
    "@types/enzyme": "3.1.17",
    "@types/enzyme-adapter-react-16": "1.0.5",
    "@types/graphql": "14.0.7",
    "@types/hoist-non-react-statics": "^3.0.1",
    "@types/invariant": "2.2.29",
    "@types/jest": "23.3.14",
    "@types/object-assign": "4.0.30",
    "@types/prop-types": "15.5.9",
    "@types/react": "16.4.18",
    "@types/react-dom": "16.8.0",
    "@types/react-test-renderer": "16.8.0",
    "@types/recompose": "0.30.3",
    "@types/zen-observable": "0.8.0",
    "apollo-cache": "^1.2.0-rc.2",
    "apollo-cache-inmemory": "^1.5.0-rc.2",
    "apollo-client": "^2.5.0-rc.3",
    "apollo-link": "1.2.8",
    "babel-core": "6.26.3",
    "babel-jest": "23.6.0",
    "babel-preset-env": "1.7.0",
    "bundlesize": "0.17.1",
    "coveralls": "3.0.3",
    "danger": "6.1.13",
    "enzyme": "3.8.0",
    "enzyme-adapter-react-16": "1.9.1",
    "graphql": "14.1.1",
    "graphql-tag": "2.10.1",
    "jest": "23.6.0",
    "jest-junit": "5.2.0",
    "jsdom": "13.2.0",
    "lodash.includes": "4.3.0",
    "lodash.times": "4.3.2",
    "preact": "8.4.2",
    "preact-compat": "3.18.4",
    "prettier": "1.16.4",
    "react": "16.5.2",
    "react-dom": "16.8.1",
    "react-test-renderer": "16.8.1",
    "recompose": "0.30.0",
    "recursive-rename": "2.0.0",
    "rimraf": "2.6.3",
    "rollup": "0.68.2",
<<<<<<< HEAD
    "rollup-plugin-commonjs": "9.2.0",
    "rollup-plugin-filesize": "^6.0.0",
    "rollup-plugin-invariant": "^0.3.2",
=======
    "rollup-plugin-commonjs": "9.2.1",
>>>>>>> e87986b5
    "rollup-plugin-node-resolve": "3.4.0",
    "rollup-plugin-typescript2": "^0.18.1",
    "rollup-plugin-uglify": "6.0.2",
    "ts-jest": "23.10.5",
<<<<<<< HEAD
    "tsc-watch": "^1.1.35",
    "tslint": "5.12.1",
=======
    "tslint": "5.13.0",
>>>>>>> e87986b5
    "typescript": "3.1.6",
    "typescript-require": "0.2.10",
    "zen-observable-ts": "0.8.15"
  },
  "dependencies": {
    "apollo-utilities": "^1.2.0-rc.2",
    "hoist-non-react-statics": "^3.0.0",
    "lodash.isequal": "^4.5.0",
    "prop-types": "^15.6.0",
    "ts-invariant": "^0.2.1",
    "tslib": "^1.9.3"
  }
}<|MERGE_RESOLUTION|>--- conflicted
+++ resolved
@@ -136,23 +136,15 @@
     "recursive-rename": "2.0.0",
     "rimraf": "2.6.3",
     "rollup": "0.68.2",
-<<<<<<< HEAD
-    "rollup-plugin-commonjs": "9.2.0",
+    "rollup-plugin-commonjs": "9.2.1",
     "rollup-plugin-filesize": "^6.0.0",
     "rollup-plugin-invariant": "^0.3.2",
-=======
-    "rollup-plugin-commonjs": "9.2.1",
->>>>>>> e87986b5
     "rollup-plugin-node-resolve": "3.4.0",
     "rollup-plugin-typescript2": "^0.18.1",
     "rollup-plugin-uglify": "6.0.2",
     "ts-jest": "23.10.5",
-<<<<<<< HEAD
     "tsc-watch": "^1.1.35",
-    "tslint": "5.12.1",
-=======
     "tslint": "5.13.0",
->>>>>>> e87986b5
     "typescript": "3.1.6",
     "typescript-require": "0.2.10",
     "zen-observable-ts": "0.8.15"
