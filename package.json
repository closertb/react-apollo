--- conflicted
+++ resolved
@@ -115,12 +115,8 @@
     "enzyme-adapter-react-16": "^1.0.0",
     "enzyme-to-json": "1.6.0",
     "flow-bin": "0.52.0",
-<<<<<<< HEAD
-    "graphql": "0.11.3",
+    "graphql": "0.11.4",
     "graphql-tag": "^2.0.0",
-=======
-    "graphql": "0.11.4",
->>>>>>> de4a8831
     "immutable": "3.8.1",
     "isomorphic-fetch": "2.2.1",
     "jest": "20.0.4",
