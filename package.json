{
  "name": "react-apollo",
  "version": "1.0.1",
  "description": "React data container for Apollo Client",
  "main": "lib/index.js",
  "browser": "lib/browser.js",
  "typings": "lib/index.d.ts",
  "scripts": {
    "deploy": "npm run compile && npm test && npm publish --tag next",
    "test": "npm run compile && jest",
    "testonly": "jest",
    "test-watch": "jest --watch",
    "posttest": "npm run lint",
    "filesize": "npm run compile:browser && ./scripts/filesize.js --file=./dist/index.min.js --maxGzip=20",
    "compile": "tsc",
    "compile:browser": "rm -rf ./dist && mkdir ./dist && browserify ./lib/index.js --i react --i apollo-client -o=./dist/index.js && npm run minify:browser",
    "minify:browser": "uglifyjs --compress --mangle --screw-ie8 -o=./dist/index.min.js -- ./dist/index.js",
    "watch": "tsc -w",
    "lint": "tslint 'src/*.ts*' && tslint 'test/*.ts*'"
  },
  "repository": {
    "type": "git",
    "url": "apollostack/react-apollo"
  },
  "keywords": [
    "ecmascript",
    "es2015",
    "jsnext",
    "javascript",
    "relay",
    "npm",
    "react"
  ],
  "author": "James Baxley <james.baxley@newspring.cc>",
  "babel": {
    "presets": [
      "react-native"
    ]
  },
  "jest": {
    "preset": "jest-react-native",
    "testEnvironment": "jsdom",
    "transform": {
      ".*": "<rootDir>/preprocessor.js"
    },
    "moduleFileExtensions": [
      "ts",
      "tsx",
      "js",
      "json"
    ],
    "modulePathIgnorePatterns": [
      "<rootDir>/examples"
    ],
    "testRegex": "<rootDir>/test/.*.test.(ts|tsx|js)$",
    "collectCoverage": true
  },
  "license": "MIT",
  "files": [
    "dist",
    "lib",
    "src",
    "exports.d.ts",
    "CHANGELOG.md",
    "LICENSE",
    "README.md"
  ],
  "peerDependencies": {
    "react": "15.5.0",
    "redux": "^2.0.0 || ^3.0.0"
  },
  "optionalDependencies": {
    "react-dom": "0.14.x || 15.* || ^15.0.0"
  },
  "devDependencies": {
    "@types/enzyme": "^2.4.32",
    "@types/graphql": "^0.9.0",
    "@types/invariant": "^2.2.27",
    "@types/isomorphic-fetch": "0.0.33",
    "@types/jest": "^19.2.0",
    "@types/lodash": "^4.14.36",
    "@types/node": "^7.0.5",
    "@types/object-assign": "^4.0.28",
    "@types/react": "^15.0.12",
    "@types/react-addons-test-utils": "^0.14.14",
    "@types/react-dom": "^0.14.16",
    "@types/react-redux": "^4.4.31",
    "@types/redux-form": "^6.3.2",
    "@types/redux-immutable": "^3.0.30",
    "@types/sinon": "^2.1.1",
    "babel-jest": "^19.0.0",
    "babel-preset-react-native": "^1.9.0",
    "browserify": "^14.1.0",
    "cheerio": "^0.22.0",
    "colors": "^1.1.2",
    "enzyme": "^2.2.0",
    "enzyme-to-json": "^1.1.5",
    "flow-bin": "^0.43.0",
    "graphql": "^0.9.1",
    "gzip-size": "^3.0.0",
    "immutable": "^3.8.1",
    "isomorphic-fetch": "^2.2.1",
    "jest": "^19.0.2",
    "jest-react-native": "^18.0.0",
    "jsdom": "^9.11.0",
    "lodash": "^4.16.6",
    "minimist": "^1.2.0",
    "mobx": "^3.1.0",
    "mobx-react": "^4.1.0",
    "pretty-bytes": "^4.0.2",
    "react": "^15.5.4",
    "react-addons-test-utils": "^15.5.1",
    "react-dom": "^15.5.4",
    "react-native": "^0.42.0",
    "react-redux": "^5.0.3",
<<<<<<< HEAD
    "react-test-renderer": "^15.5.4",
    "recompose": "^0.22.0",
=======
    "react-test-renderer": "15.4.2",
    "recompose": "^0.23.0",
>>>>>>> eeab0411
    "redux": "^3.5.2",
    "redux-form": "^6.0.5",
    "redux-immutable": "^4.0.0",
    "redux-loop": "^2.2.2",
    "source-map-support": "^0.4.0",
    "swapi-graphql": "0.0.6",
    "travis-weigh-in": "^1.0.2",
    "tslint": "^4.4.2",
    "typescript": "^2.2.0",
    "typescript-require": "^0.2.9-1",
    "typings": "^2.1.0",
    "uglify-js": "^2.6.2"
  },
  "dependencies": {
    "apollo-client": "^1.0.2",
    "graphql-anywhere": "^3.0.0",
    "graphql-tag": "^1.3.1",
    "hoist-non-react-statics": "^1.2.0",
    "invariant": "^2.2.1",
    "lodash.flatten": "^4.2.0",
    "lodash.isequal": "^4.1.1",
    "lodash.isobject": "^3.0.2",
    "lodash.pick": "^4.4.0",
    "object-assign": "^4.0.1"
  }
}<|MERGE_RESOLUTION|>--- conflicted
+++ resolved
@@ -113,13 +113,8 @@
     "react-dom": "^15.5.4",
     "react-native": "^0.42.0",
     "react-redux": "^5.0.3",
-<<<<<<< HEAD
     "react-test-renderer": "^15.5.4",
-    "recompose": "^0.22.0",
-=======
-    "react-test-renderer": "15.4.2",
     "recompose": "^0.23.0",
->>>>>>> eeab0411
     "redux": "^3.5.2",
     "redux-form": "^6.0.5",
     "redux-immutable": "^4.0.0",
