--- conflicted
+++ resolved
@@ -1,15 +1,15 @@
 # Change log
 
-<<<<<<< HEAD
 ## 3.0.0
 
 ### Improvements
 
 - `useApolloClient` can be used to return an `ApolloClient` instance from
   React Apollo's context, assuming it was previously set using
-  `ApolloProvider`.  <br/>
+  `ApolloProvider`. <br/>
   [@FredyC](https://github.com/FredyC) in [#2872](https://github.com/apollographql/react-apollo/pull/2872)
-=======
+- TODO
+
 ## 2.5.6 (2019-05-22)
 
 ### Improvements
@@ -62,58 +62,54 @@
   do things like showing partial data in your components, while the rest of the
   data is being loaded over the network.
 
-
 ## 2.5.5 (2019-04-22)
 
 ### Improvements
 
-- Export the Apollo Context provider (`ApolloContext`).  <br/>
+- Export the Apollo Context provider (`ApolloContext`). <br/>
   [@MrLoh](https://github.com/MrLoh) in [#2961](https://github.com/apollographql/react-apollo/pull/2961)
 
-
 ## 2.5.4 (2019-04-05)
 
 ### Bug Fixes
 
 - Fixes `Could not find "client" in the context of ApolloConsumer` errors when
-  using `MockedProvider`.  <br/>
+  using `MockedProvider`. <br/>
   [@hwillson](https://github.com/hwillson) in [#2907](https://github.com/apollographql/react-apollo/pull/2907)
 - Ensure `Query` components using a `fetchPolicy` of `no-cache` have their
-  data preserved when the components tree is re-rendered.  <br/>
+  data preserved when the components tree is re-rendered. <br/>
   [@hwillson](https://github.com/hwillson) in [#2914](https://github.com/apollographql/react-apollo/pull/2914)
 
 ### Improvements
 
-- Documentation updates.  <br/>
+- Documentation updates. <br/>
   [@afenton90](https://github.com/afenton90) in [#2932](https://github.com/apollographql/react-apollo/pull/2932)
->>>>>>> fff08ff5
-
 
 ## 2.5.3
 
 ### Bug Fixes
 
 - Fixed an infinite loop caused by using `setState` in the
-  `onError` / `onCompleted` callbacks of the `Query` component.  <br/>
+  `onError` / `onCompleted` callbacks of the `Query` component. <br/>
   [@chenesan](https://github.com/chenesan) in [#2751](https://github.com/apollographql/react-apollo/pull/2751)
 - Fixed an issue that prevented good results from showing up in a `Query`
   component, after an error was received, variables were adjusted, and then
-  the good data was fetched.  <br/>
+  the good data was fetched. <br/>
   [@MerzDaniel](https://github.com/MerzDaniel) in [#2718](https://github.com/apollographql/react-apollo/pull/2718)
 - Fixed an issue that prevented `Query` component updates from firing (under
   certain circumstances) due to the internal `lastResult` value (that's used
-  to help prevent unnecessary re-renders) not being updated.  <br/>
+  to help prevent unnecessary re-renders) not being updated. <br/>
   [@Glennrs](https://github.com/Glennrs) in [#2840](https://github.com/apollographql/react-apollo/pull/2840)
 
 ### Improvements
 
 - `MockedProvider` now accepts a `childProps` prop that can be used to pass
-  props down to a child component.  <br/>
+  props down to a child component. <br/>
   [@miachenmtl](https://github.com/miachenmtl) in [#2482](https://github.com/apollographql/react-apollo/pull/2482)
-- `onCompleted` callbacks now use a destructuring-friendly type definition.  <br/>
+- `onCompleted` callbacks now use a destructuring-friendly type definition. <br/>
   [@jozanza](https://github.com/jozanza) in [#2496](https://github.com/apollographql/react-apollo/pull/2496)
 - `@connection` directives are now properly stripped from `MockedResponse`'s,
-  when using `MockedProvider`.  <br/>
+  when using `MockedProvider`. <br/>
   [@ajmath](https://github.com/ajmath) in [#2523](https://github.com/apollographql/react-apollo/pull/2523)
 - `MockedProvider` has been updated to stop setting a default `resolvers`
   value of `{}`, which means by default Apollo Client 2.5 local resolver
@@ -128,17 +124,17 @@
 
   This message can be safely ignored. If you want to use `MockedProvider`
   with AC 2.5's new local resolver functionality, you can pass your local
-  resolver map into the `MockedProvider` `resolvers` prop.  <br/>
+  resolver map into the `MockedProvider` `resolvers` prop. <br/>
   [@ajmath](https://github.com/ajmath) in [#2524](https://github.com/apollographql/react-apollo/pull/2524)
-- Improvements to the `graphql` HOC generics for `fetchMore` and `refetch`.  <br/>
+
+- Improvements to the `graphql` HOC generics for `fetchMore` and `refetch`. <br/>
   [@EricMcRay](https://github.com/EricMcRay) in [#2525](https://github.com/apollographql/react-apollo/pull/2525)
 - The `ApolloProvider` / `ApolloConsumer` implementations have been refactored
-  to use [React 16.3's new context API](https://reactjs.org/docs/context.html).  <br/>
+  to use [React 16.3's new context API](https://reactjs.org/docs/context.html). <br/>
   [@wzrdzl](https://github.com/wzrdzl) in [#2540](https://github.com/apollographql/react-apollo/pull/2540)
 - All `dependencies` and `devDependencies` have been updated to their latest
-  versions, and related Typescript changes have been applied.  <br/>
+  versions, and related Typescript changes have been applied. <br/>
   [@hwillson](https://github.com/hwillson) in [#2873](https://github.com/apollographql/react-apollo/pull/2873)
-
 
 ## v2.5.2
 
@@ -164,7 +160,7 @@
 
 - Make sure `MockedProvider` enables Apollo Client 2.5's local state handling,
   and allow custom / mocked resolvers to be passed in as props, and used with
-  the created test `ApolloClient` instance.  <br/>
+  the created test `ApolloClient` instance. <br/>
   [@hwillson](https://github.com/hwillson) in [#2825](https://github.com/apollographql/react-apollo/pull/2825)
 
 ## 2.5.0
@@ -173,13 +169,13 @@
 
 - Ready to be used with Apollo Client 2.5 and its new local state management
   features, as well as many overall code improvements to help reduce the React
-  Apollo bundle size.  <br/>
+  Apollo bundle size. <br/>
   [#2758](https://github.com/apollographql/react-apollo/pull/2758)
 - A function can now be set as a `MockedResponse` `result` when using
   `MockedProvider`, such that every time the mocked result is returned,
   the function is run to calculate the result. This opens up new testing
   possibilities, like being able to verify if a mocked result was actually
-  requested and received by a test.  <br/>
+  requested and received by a test. <br/>
   [@hwillson](https://github.com/hwillson) in [#2788](https://github.com/apollographql/react-apollo/pull/2788)
 
 ## 2.4.1
@@ -188,7 +184,7 @@
 
 - Adds a `onSubscriptionComplete` prop to the `Subscription` component, that
   can be passed a callback to be called when the subscription observable
-  is completed.  <br/>
+  is completed. <br/>
   [@sujeetsr](https://github.com/sujeetsr) in [#2716](https://github.com/apollographql/react-apollo/pull/2716)
 
 - During server-side rendering, `ObservableQuery` objects created in
@@ -211,7 +207,7 @@
   bundle size, `walkTree` is no longer exported from `react-apollo`,
   though you can still access it as follows:
   ```js
-  import { walkTree } from "react-apollo/walkTree"
+  import { walkTree } from 'react-apollo/walkTree';
   ```
 
 ## 2.4.0
@@ -225,11 +221,11 @@
 
 - Update the typescript example app to use the raw Query component directly,
   with generics, to avoid generating the extra object that's created (in the
-  compiled code) when extending the Query component as a class.  <br/>
+  compiled code) when extending the Query component as a class. <br/>
   [@evans](https://github.com/evans) in [#2721](https://github.com/apollographql/react-apollo/pull/2721)
 
 - Use new `ApolloClient#stop` method to dispose of `MockedProvider` client
-  instance.  <br/>
+  instance. <br/>
   [PR #2741](https://github.com/apollographql/react-apollo/pull/2741)
 
 - The `apollo-client` peer dependency version constraint has been updated
@@ -244,13 +240,13 @@
 ### Bug Fixes
 
 - Add `react-dom` as a peer dependency (since it's used by `getDataFromTree`
-  and `renderToStringWithData`).  <br/>
+  and `renderToStringWithData`). <br/>
   [@hwillson](https://github.com/hwillson) in [#2660](https://github.com/apollographql/react-apollo/pull/2660)
 
 ### Improvements
 
 - Drop `react` 14.x support, since the 14.x release line is 2 years old now,
-  and `react-apollo` is no longer tested against it.  <br/>
+  and `react-apollo` is no longer tested against it. <br/>
   [@hwillson](https://github.com/hwillson) in [#2660](https://github.com/apollographql/react-apollo/pull/2660)
 
 ## 2.3.2
@@ -275,6 +271,7 @@
 - Restore original `getDataFromTree(tree, context)` API, and introduce a
   new alternative called `getMarkupFromTree` to enable custom rendering
   functions:
+
   ```typescript
   export default function getDataFromTree(
     tree: React.ReactNode,
@@ -299,6 +296,7 @@
     renderFunction = renderToStaticMarkup,
   }: GetMarkupFromTreeOptions): Promise<string> {...}
   ```
+
   [PR #2586](https://github.com/apollographql/react-apollo/pull/2586)
 
 ### Bug Fixes
@@ -313,7 +311,7 @@
 ### Bug Fixes
 
 - Fix `networkStatus` to reflect the loading state correctly for partial
-  refetching.  <br/>
+  refetching. <br/>
   [@steelbrain](https://github.com/steelbrain) in [#2493](https://github.com/apollographql/react-apollo/pull/2493)
 
 ### Improvements
