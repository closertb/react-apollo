--- conflicted
+++ resolved
@@ -4,9 +4,8 @@
 
 ### vNext
 
-<<<<<<< HEAD
 - Feature: [typescript] Add better typings to graphql HOC [Issue #379](https://github.com/apollostack/react-apollo/issues/379)
-=======
+
 ### 0.8.1
 - Same as 0.8.0, but properly built
 
@@ -27,7 +26,6 @@
 - Chore: [PR #391](https://github.com/apollostack/react-apollo/pull/391) gets rid of warnings during redux test.
 
 - Feature: [PR #389](https://github.com/apollostack/react-apollo/pull/389) added a shouldResubscribe option to allow subscriptions to automatically resubscribe when props change.
->>>>>>> 5d8ac22e
 
 ### v0.7.2
 
@@ -35,7 +33,7 @@
 
 - Bug: fix issue with no longer passing errors to components w/ `apollo-client@0.5.23` - [Issue #378](https://github.com/apollostack/react-apollo/issues/378)
 
-- Add `react-dom` to `peerDependencies` because since React 15.4 it is no longer "secretly" included.  
+- Add `react-dom` to `peerDependencies` because since React 15.4 it is no longer "secretly" included.
   _(ref: https://github.com/facebook/react/releases/tag/v15.4.0)_
 
 ### v0.7.1
