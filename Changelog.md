--- conflicted
+++ resolved
@@ -2,7 +2,7 @@
 
 ## vNext
 
-## 3.0.0
+## 3.0.0 (Not yet released)
 
 ### Breaking Changes
 
@@ -37,34 +37,31 @@
   `ApolloProvider`. <br/>
   [@FredyC](https://github.com/FredyC) in [#2872](https://github.com/apollographql/react-apollo/pull/2872)
 
+
+## 2.5.7 (Not yet released)
+
+### Improvements
+
 - Make sure `MockedProvider` is using the proper CJS/ESM bundle, when referencing `ApolloProvider`. <br/>
   [@jure](https://github.com/jure) in [#3029](https://github.com/apollographql/react-apollo/pull/3029).
-
 - Adjust the `ApolloContext` definition to play a bit more nicely with `React.createContext` types. <br/>
   [@JoviDeCroock](https://github.com/JoviDeCroock) in [#3018](https://github.com/apollographql/react-apollo/pull/3018)
-<<<<<<< HEAD
-
-- The result of a mutation is now made available to the wrapped component, when using the `graphql` HOC. <br/>
+- The result of a mutation is now made available to the wrapped component,
+  when using the `graphql` HOC.  <br/>
   [@andycarrell](https://github.com/andycarrell) in [#3008](https://github.com/apollographql/react-apollo/pull/3008)
-=======
-- The result of a mutation is now made available to the wrapped component, 
-  when using the `graphql` HOC.  <br/>
-  [@andycarrell](https://github.com/andycarrell) in [#3008](https://github.com/apollographql/react-apollo/pull/3008) 
 - Check equality of stringified variables in the `MockLink` to improve
   debugging experience used by `MockedProvider`.  <br/>
   [@evans](https://github.com/evans) in [#3078](https://github.com/apollographql/react-apollo/pull/3078)
->>>>>>> 2b307fe3
 
 ### Bug Fixes
 
 - Removed leftover `apollo-client@beta` peer dep. <br/>
   [@brentertz](https://github.com/brentertz) in [#3064](https://github.com/apollographql/react-apollo/pull/3064)
-
 - Stop setting optional input to `null`, when using the `graphql` HOC. <br/>
   [@ZhengYuTay](https://github.com/ZhengYuTay) in [#3056](https://github.com/apollographql/react-apollo/pull/3056)
-
 - Fix typescript error caused by `query` being mandatory in the `fetchMore` signature. <br/>
   [@HsuTing](https://github.com/HsuTing) in [#3065](https://github.com/apollographql/react-apollo/pull/3065)
+
 
 ## 2.5.6 (2019-05-22)
 
