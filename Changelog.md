--- conflicted
+++ resolved
@@ -4,7 +4,18 @@
 
 ### vNext
 
-<<<<<<< HEAD
+#### Breaking
+```js
+// old
+import { getDataFromTree, renderToStringWithData } from 'react-apollo/server'
+
+// new
+import { getDataFromTree, renderToStringWithData } from 'react-apollo'
+```
+
+- Feature: Better packaging [PR #306](https://github.com/apollostack/react-apollo/pull/306)
+
+
 - Feature: Add networkStatus prop to connected components[Issue #322](https://github.com/apollostack/react-apollo/issues/322)
 
 ### v0.6.0
@@ -29,18 +40,6 @@
 - Bug: Fix issue fetching multiple levels of queries [Issue #250](https://github.com/apollostack/react-apollo/issues/250)
 - Bug: Fix issue with Stateless components in SSR [Issue #297](https://github.com/apollostack/react-apollo/issues/297)
 - Feature: Refactored to collect data in one place [Issue 264](https://github.com/apollostack/react-apollo/issues/264)
-=======
-#### Breaking
-```js
-// old
-import { getDataFromTree, renderToStringWithData } from 'react-apollo/server'
-
-// new
-import { getDataFromTree, renderToStringWithData } from 'react-apollo'
-```
-
-- Feature: Better packaging [PR #306](https://github.com/apollostack/react-apollo/pull/306)
->>>>>>> 6edab0c6
 
 ### v0.5.15
 - Feature: Added test utilities and examples to library.
